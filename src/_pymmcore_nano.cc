--- conflicted
+++ resolved
@@ -1161,20 +1161,12 @@
         .def("snapImage", &CMMCore::snapImage RGIL)
         .def(
             "getImage",
-<<<<<<< HEAD
-            [](CMMCore &self) -> np_array { return create_image_array(self, self.getImage()); })
-        .def("getImage",
-             [](CMMCore &self, unsigned channel) -> np_array {
-                return create_image_array(self, self.getImage(channel));
-             })
-=======
             [](CMMCore &self) -> np_array {
                 return create_image_array(self, self.getImage()); } RGIL)
         .def("getImage",
              [](CMMCore &self, unsigned channel) -> np_array {
                 return create_image_array(self, self.getImage(channel));
              } RGIL)
->>>>>>> ea77c31d
         .def("getImageWidth", &CMMCore::getImageWidth RGIL)
         .def("getImageHeight", &CMMCore::getImageHeight RGIL)
         .def("getBytesPerPixel", &CMMCore::getBytesPerPixel RGIL)
